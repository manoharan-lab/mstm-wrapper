# Copyright 2011-2013, 2016 Vinothan N. Manoharan, Thomas G. Dimiduk,
# Rebecca W. Perry, Jerome Fung, Ryan McGorty, Anna Wang, Annie Stephenson, and
# Victoria Hwang
#
# This file is part of the mstm-wrapper project.
#
# This package is free software: you can redistribute it and/or modify
# it under the terms of the GNU General Public License as published by
# the Free Software Foundation, either version 3 of the License, or
# (at your option) any later version.
#
# This package is distributed in the hope that it will be useful,
# but WITHOUT ANY WARRANTY; without even the implied warranty of
# MERCHANTABILITY or FITNESS FOR A PARTICULAR PURPOSE.  See the
# GNU General Public License for more details.
#
# You should have received a copy of the GNU General Public License
# along with this package.  If not, see <http://www.gnu.org/licenses/>.

"""
This package provides a python wrapper around the MSTM fortran-90 code
(http://www.eng.auburn.edu/~dmckwski/scatcodes/) written by Daniel Mackowski.
It produces input files, sends them to the mstm executable, parses the
output files, and calculates quantities of interest for static light scattering
measurements.  The mstm executable should be located in the user's path.

Based on work that was originally part of HoloPy
(https://github.com/manoharan-lab/holopy).

.. moduleauthor:: Anna Wang <annawang@seas.harvard.edu>
.. moduleauthor:: Annie Stephenson <stephenson@g.harvard.edu>
.. moduleauthor:: Victoria Hwang <vhwang@g.harvard.edu>
.. moduleauthor:: Vinothan N. Manoharan <vnm@seas.harvard.edu>
"""

import subprocess
import tempfile
import os
import shutil
import numpy as np
import pandas as pd
from scipy import interpolate
from scipy import integrate

class MSTMCalculation:
    """
    Input parameters and methods for running an MSTM calculation.

    Attributes
    ----------
    target : object of class Target
        coordinates and refractive indices of spheres
    wavelength : float or tuple
        wavelength at which to do calculation. If tuple, specifies start
        wavelength, end wavelength, and number of wavelengths.
    num_wavelengths : integer
        number of wavelengths
    theta : array
        polar angles (scattering angles)
    phi : array or None
        azimuthal angles. If phi=None, scattering matrix elements will be
        azimuthally averaged
    azimuthal_average : boolean
        True if azimuthal averaging is on
    fixed_orientation : boolean 
        True if fixed orientation; False if random orientation. Not currently
        implemented

    Methods
    -------
    run()
        write input files, open connection to MSTM executable,
        and run the calculation
    """
    def __init__(self, target, wavelength, theta, phi=None, fixed=True,
                 mstm_executable = "mstm"):
        """
        Constructor for MSTMCalculation object.  Searches for the executable in
        the user's path and the package directory.

<<<<<<< HEAD
def calc_scat_matrix(target, incident, theta, phi, azimuth_average = 0, delete = False):
    """
    Calculate the first row of the mueller scattering matrix as a function of
    theta, phi, and wavelength.
=======
        Parameters
        ----------
        target : object of class Target
            coordinates and refractive indices of spheres
        wavelength : array
            wavelength (in vacuum) at which to do calculation
        theta : array
            polar angles (scattering angles)
        phi : array (optional)
            azimuthal angles. If phi=None, scattering matrix elements will be
            azimuthally averaged
        mstm_executable : string (optional)
            name of executable.
        """
        self.target = target
        self.wavelength = wavelength
        self.theta = theta
        self.phi = phi
        self.fixed = fixed

        if self.phi is None:
            self.azimuthal_average = True
        else:
            self.azimuthal_average = False

        # check if wavelength is tuple (has "len" attribute) or float
        if hasattr(self.wavelength, "__len__"):
            # if tuple, the third component specifies the number of wavelengths
            self.num_wavelengths = self.wavelength[2]
        else:
            self.num_wavelengths = 1

        # get path to current module
        module_dir, _ = os.path.split(os.path.abspath(__file__))

        # Search for the executable in the user's path
        # (relies on shutils.which(), which works only in Python 3.3 and above)
        mstm_path = shutil.which(mstm_executable)
        if mstm_path is None:
            # search in the path to the current module
            mstm_path = shutil.which(mstm_executable, path=module_dir)
        if mstm_path is None:
            raise RuntimeError("MSTM executable" + " \'" + mstm_executable +
                               "\' " + "not found")

        # underscore means "private" attribute
        self._mstm_path = mstm_path
        self._module_dir = module_dir

    def run(self, delete=True):
        """
        Run the calculation.
>>>>>>> 2a064393

        Parameters
        ----------
        delete : boolean (optional)
            True if the temporary directory containing the generated input and
            output files should be deleted after running (default). Setting
            this to False might be useful in debugging.

<<<<<<< HEAD
    # put input files in a temp directory
    temp_dir = tempfile.mkdtemp()
    current_directory = os.getcwd()
    path, _ = os.path.split(os.path.abspath(__file__))
    #temp_dir = path # comment after debugging
    mstmlocation = os.path.join(path, MSTM_EXE)
    templatelocation = os.path.join(path, 'input_template.txt')
    shutil.copy(mstmlocation, temp_dir)
    shutil.copy(templatelocation, temp_dir)
    os.chdir(temp_dir)

    # make angles file
    angfile_name = 'angles.dat'
    angfile = os.path.join(temp_dir, angfile_name)
    thetatot = np.repeat(theta, len(phi))
    phitot = np.tile(phi, len(theta))
    angs = np.vstack((thetatot, phitot))
    angs = angs.transpose()
    np.savetxt(angfile, angs, '%5.2f')

    # prepare input file for fortran code
    output_name = 'mstm_out.dat'
    if len(incident.length_scl_factor)==1:
        lsf_delta = 0
    if len(incident.length_scl_factor)>1:
        lsf_delta = incident.length_scl_factor[1]-incident.length_scl_factor[0]
    lsf_start = incident.length_scl_factor[0]
    lsf_end = incident.length_scl_factor[len(incident.length_scl_factor)-1] + lsf_delta/2
    length_scl_factor_info = [lsf_start, lsf_end, lsf_delta]
    polarization_angle = np.arctan2(incident.jones_vec[1], incident.jones_vec[0])*180/np.pi
    parameters = (target.num_spheres, target.index_spheres, target.index_matrix, polarization_angle)

    # have to make sure we don't print any e's into the text file.
    radb, rade = separate_exponent(target.radii)
    xb, xe = separate_exponent(target.x-np.mean(target.x))
    yb, ye = separate_exponent(target.y-np.mean(target.y))
    zb, ze = separate_exponent(target.z-np.mean(target.z))
    g = ''
    for k in range(target.num_spheres):
        g += '{0:20} {1:20} {2:20} {3:3}'.format(str(radb[k])+'d'+str(rade[k]),\
                                                str(xb[k])+'d'+str(xe[k]), \
                                                str(yb[k])+'d'+str(ye[k]), \
                                                str(zb[k])+'d'+str(ze[k])+'\n')
    with open(templatelocation, 'r') as infile:
        InF = infile.read()
    InF = InF.format(parameters, g, output_name, angfile_name, len(angs), length_scl_factor_info, azimuth_average)
    input_file = open(os.path.join(temp_dir, 'mstm.inp'), 'w')
    input_file.write(InF)
    input_file.close()

    # run MSTM fortran executable
    cmd = ['./'+MSTM_EXE, 'mstm.inp']
    subprocess.check_call(cmd, cwd=temp_dir)

    # Read scattering matrix from results file
    if azimuth_average == 0:
        data_cols = 18
    else:
        data_cols = 17
    scat_mat_data = np.zeros([len(incident.length_scl_factor), len(thetatot), data_cols])
    result_file = glob.glob(os.path.join(temp_dir, 'mstm_out.dat'))[0]
    with open(result_file, "r") as myfile:
        mstm_result = myfile.readlines()
    mstm_result = [line.replace('\n', '') for line in mstm_result]
    mstm_result = [line.replace('\t', '') for line in mstm_result]
    mstm_result = [line for line in mstm_result if line]
    scat_mat_el_row = [i for i, j in enumerate(mstm_result) if j == ' scattering matrix elements']
    qsca_row = [i for i, j in enumerate(mstm_result) if j == ' unpolarized total ext, abs, scat efficiencies, w.r.t. xv, and asym. parm']

    if polarization_angle == 0:
        qsca_line_shift = 3
    else :
        qsca_line_shift = 5
    for m in range(len(scat_mat_el_row)):
        smdata = mstm_result[scat_mat_el_row[m] + 2 : scat_mat_el_row[m] + 2 + len(angs)]
        qscanums = mstm_result[qsca_row[m]+ qsca_line_shift]
        qsca = qscanums.split(' ')
        qsca = [item for item in qsca if item]
        qsca = float(qsca[2])
        for i in range(len(angs)):
            a = smdata[i].split(' ')
            a = [item for item in a if item]
            smdata[i] = [float(j) for j in a]
            smdata[i] = np.array(smdata[i])*qsca/8
            smdata[i][0] = smdata[i][0]*8/qsca
            if data_cols == 18:
                smdata[i][1] = smdata[i][1]*8/qsca
        scat_mat_data[m][:][:] = smdata

    # delete temp files
    os.chdir(current_directory)
    if delete:
        shutil.rmtree(temp_dir)

    return scat_mat_data

def calc_intensity(target, incident, theta, phi, azimuth_average = 0):
    """
    Calculate the intensity of light scattered from a structure as a function
    of theta, phi, and wavelength.

    Parameters
    ----------
    target: an object of the Target class
    incident: an object of the Incident class
    theta: numpy array of values for the polar scattering angle theta for scattering
        matrix computations, in degrees (must be 0-180)
    phi: numpy array of values for the azimuth angle theta for scattering matrix
        computations, in degrees (must be 0-360)

    Returns
    -------
    numpy array:
        intensity_data
        - a 3d numpy array whose first dimention is the number of wavelengths, 
        2nd dimention is the number of angles, and 3rd dimention is the 3 values
        needed to describe the data: theta, phi, and wavelength
    """
    scat_mat_data = calc_scat_matrix(target, incident, theta, phi, azimuth_average)
    if azimuth_average == 0:
        col = 2
    else:
        col = 1
    intensity_data = np.zeros([len(incident.length_scl_factor), len(theta)*len(phi), col + 1])
    prefactor = 1.0/((target.index_matrix*incident.length_scl_factor)**2)
    intensity_data[:,:,0] = scat_mat_data[:,:,0]
    if azimuth_average == 0:
        intensity_data[:,:,1] = scat_mat_data[:,:,1]
    intensity_data[:,:, col] = prefactor[:,np.newaxis]*(scat_mat_data[:, :, col]*incident.stokes_vec[0] +
                                         scat_mat_data[:, :, col + 1]*incident.stokes_vec[1] +
                                         scat_mat_data[:,:, col + 2]*incident.stokes_vec[2] +
                                         scat_mat_data[:,:, col + 3]*incident.stokes_vec[3])                                  
    return intensity_data
    
def calc_cross_section(target, incident, theta, phi, azimuth_average = 0):
=======
        Returns
        -------
        MSTMresult object
            results of calculation
        """

        # put input files in a temp directory
        temp_dir = tempfile.mkdtemp()
        current_dir = os.getcwd()
        os.chdir(temp_dir)

        # make angles file
        angle_filename = 'angles.dat'
        if self.azimuthal_average is True:
            phi = np.array([0.0])
        else:
            phi = self.phi
        thetatot = np.repeat(self.theta, len(phi))
        phitot = np.tile(phi, len(self.theta))
        angles = np.vstack((thetatot, phitot))
        angles = angles.transpose()
        np.savetxt(os.path.join(temp_dir, angle_filename), angles, '%5.2f')

        # prepare input file for fortran code
        output_name = 'mstm_out.dat'
        # check if wavelength is tuple or scalar and set length_scale_factor
        # accordingly 
        if self.num_wavelengths > 1:
            wavevec_delta = (2*np.pi/self.wavelength[1] -
                             2*np.pi/self.wavelength[0])/(self.wavelength[2]-1)
            wavevec_start = 2*np.pi/self.wavelength[0]
            wavevec_end = 2*np.pi/self.wavelength[1]
        else:
            wavevec_delta = 0
            wavevec_start = 2*np.pi/self.wavelength
            wavevec_end = wavevec_start
        wavevec_info = [wavevec_start, wavevec_end, wavevec_delta]
        parameters = (self.target.num_spheres, self.target.index_spheres,
                      self.target.index_matrix)

        # format sphere sizes and positions
        radii = self.target.radii
        x = self.target.x-np.mean(self.target.x)
        y = self.target.y-np.mean(self.target.y)
        z = self.target.z-np.mean(self.target.z)
        sphere_str = ''
        for k in range(self.target.num_spheres):
            sphere_str += '{0:.10e} {1:.10e} {2:.10e} {3:.10e}\n'.\
                          format(radii[k], x[k], y[k], z[k])
        # convert to Fortran scientific notation, which uses 'd' instead of 'e'
        sphere_str = sphere_str.replace('e', 'd')

        # make string substitutions to the template and write to the input file
        template_path = os.path.join(self._module_dir, 'input_template.txt')
        with open(template_path, 'r') as template_file:
            template = template_file.read()
        mstm_input = template.format(target = parameters,
                                     spheres = sphere_str,
                                     output_file = output_name,
                                     azimuth_average = \
                                     int(self.azimuthal_average),
                                     scattering_angle_file = angle_filename,
                                     number_scattering_angles = len(angles),
                                     length_scale_factor = wavevec_info)
        input_file = open(os.path.join(temp_dir, 'mstm.inp'), 'w')
        input_file.write(mstm_input)
        input_file.close()

        # run MSTM fortran executable
        cmd = [self._mstm_path, 'mstm.inp']
        subprocess.check_call(cmd, cwd=temp_dir)

        # Read from results file
        result = MSTMResult(os.path.join(temp_dir, 'mstm_out.dat'), self)

        # delete temp files
        os.chdir(current_dir)
        if delete:
            shutil.rmtree(temp_dir)

        return result



class MSTMResult:
>>>>>>> 2a064393
    """
    Results from running MSTM calculation.  Includes values of the extinction,
    absorption, and scattering efficiencies, and scattering matrix elements as
    a function of theta (and phi, if no azimuthal averaging has been done).

    Attributes
    ----------
    scattering_matrix : pandas DataFrame
        columns are theta, (phi), values of S11-S44
        rows are different angles
    efficiencies : pandas DataFrame
        columns: qext, qabs, qsca
        rows: unpolarized, parallel, perpendicular
    asymmetry : float
        asymmetry parameter
    mstm_calculation : object of type MSTMCalculation
        input values used to do the calculation

    Methods
    -------
    calc_intensity(stokes)
        calculate scattered intensity for given Stokes vector.
    calc_cross_section(stokes, theta_min, theta_max)
        calculate cross-section by integrating azimuthally-averaged intensities
    """
<<<<<<< HEAD
    intensity_data = calc_intensity(target, incident, theta, phi, azimuth_average)
    cross_section = np.zeros([len(incident.length_scl_factor)])
    for i in np.arange(0, len(incident.length_scl_factor), 1): # for each wl
        if azimuth_average == 0:
            I_grid = intensity_data[i,:,2]*np.sin(intensity_data[i,:,0]*np.pi/180.)
            I_grid = I_grid.reshape(len(theta),len(phi))
            f = interpolate.interp2d(phi*np.pi/180, theta*np.pi/180, I_grid)
            [cross_section[i], err] = integrate.dblquad(f, theta[0]*np.pi/180,
                theta[len(theta)-1]*np.pi/180, lambda ph: phi[0]*np.pi/180, lambda ph: phi[len(phi)-1]*np.pi/180)
        else:
            I_grid = intensity_data[i,:,1]*np.sin(intensity_data[i,:,0]*np.pi/180.)
            I_grid = I_grid.reshape(len(theta),len(phi))
            I_grid_1d = I_grid[:,0]
            f = interpolate.interp1d(theta*np.pi/180, I_grid_1d, kind = 'quadratic')
            [cross_section[i], err] = integrate.quad(f, theta[0]*np.pi/180,
                theta[len(theta)-1]*np.pi/180)
#           
#            #try integrating with trapz                
#            I_grid = intensity_data[i,:,1]*np.sin(intensity_data[i,:,0]*np.pi/180.)
#            I_grid = I_grid.reshape(len(theta),len(phi))
#            I_grid_1d = I_grid[:,0]
#            cross_section[i] = np.trapz(I_grid_1d, theta)
            
    return cross_section
=======
    def __init__(self, output_filename, mstm_calculation):
        """
        Constructor for MSTMResult object.
>>>>>>> 2a064393

        Parameters
        ----------
        output_filename : string
            path to MSTM output file
        mstm_calculation : object of type MSTMCalculation
            stores input values used to do the calculation
        """
        self.mstm_calculation = mstm_calculation
        if mstm_calculation.phi is not None:
            num_angles = len(mstm_calculation.theta)*len(mstm_calculation.phi)
        else:
            num_angles = len(mstm_calculation.theta)

        with open(output_filename, "r") as resultfile:
            mstm_result = resultfile.readlines()
        scat_mat_headers = [i for i, j in enumerate(mstm_result)
                            if j.startswith(' scattering matrix elements')]
        qsca_headers = [i for i, j in enumerate(mstm_result)
                        if j.startswith(' unpolarized total ext')]

        self.scattering_matrix = []
        for row in scat_mat_headers:
            # need to disable "skip_blank_lines" or the row numbers of the
            # headers won't match those in the file
            dataframe = pd.read_table(output_filename, header = row + 1,
                                      nrows = num_angles,
                                      delim_whitespace = True,
                                      skip_blank_lines = False)
            self.scattering_matrix.append(dataframe)

        self.efficiencies = []
        self.asymmetry = []
        for row in qsca_headers:
            dataframe = pd.DataFrame(columns=['qext', 'qabs', 'qsca'],
                                     index=['unpolarized', 'par', 'perp'])
            # read unpolarized values first; this line also contains g
            [qext, qabs, qsca, g] = [float(num) for num in
                                     mstm_result[row+1].split()]
            dataframe.loc['unpolarized'] = [qsca, qabs, qsca]
            dataframe.loc['par'] = [float(num) for num in
                                    mstm_result[row+3].split()]
            dataframe.loc['perp'] = [float(num) for num in
                                     mstm_result[row+5].split()]
            self.efficiencies.append(dataframe)
            self.asymmetry.append(g)

        if mstm_calculation.num_wavelengths > 1:
            self.wavelength = np.linspace(mstm_calculation.wavelength[0],
                                          mstm_calculation.wavelength[1],
                                          mstm_calculation.wavelength[2])
        else:
            self.wavelength = np.array([mstm_calculation.wavelength])

        # correct scattering matrix elements
        for i in range(mstm_calculation.num_wavelengths):
            qsca = self.efficiencies[i].loc['unpolarized', 'qsca']
            # this selects the last 16 rows of the scattering matrix, which
            # correspond to the matrix elements (excludes theta and phi columns)
            self.scattering_matrix[i].iloc[:, -16:] *= qsca/8

    def calc_intensity(self, stokes):
        """
        Calculate intensity, given the incident Stokes vector

        Parameters
        ----------
        stokes : array
            incident Stokes vector (one-dimensional, 4 elements: I, Q, U, V)

        Returns
        -------
        list of DataFrames :
            one for each wavelength; each DataFrame contains three columns:
            theta, phi, intensity (two columnes when azimuthally averaged)
        """
        intensity = []
        for i in range(self.mstm_calculation.num_wavelengths):
            wavevec = 2*np.pi/self.wavelength[i]
            index_matrix = self.mstm_calculation.target.index_matrix
            prefactor = 1.0/((index_matrix*wavevec)**2)
            mat = self.scattering_matrix[i]
            intensities = prefactor*(mat['11']*stokes[0] +
                                     mat['12']*stokes[1] +
                                     mat['13']*stokes[2] +
                                     mat['14']*stokes[3])
            intensities.name = 'intensity'
            if self.mstm_calculation.azimuthal_average is True:
                dataframe = pd.concat([mat['theta'], intensities], axis = 1)
            else:
                dataframe = pd.concat([mat['theta'], mat['phi'], intensities],
                                      axis = 1)
            intensity.append(dataframe)

        return intensity

    def calc_cross_section(self, stokes, theta_min, theta_max):
        """
        Calculate the cross section from wavelength.
        If theta = 0-180, the cross section calculated is the total
        cross section
        If theta = 90-180, the cross section caclulated is the
        reflection cross section, which is proportional to the reflectivity

        Parameters
        ----------
        target : an object of the Target class
        theta_min : float
            lower integration limit on theta, in degrees
        theta_max : float
            upper integration limit on theta, in degrees

        Returns
        -------
        numpy array:
        cross_section
        """
        # TODO : should check to make sure theta_min and theta_max are within
        # the range of theta that has been calculated
        if self.mstm_calculation.azimuthal_average is False:
            raise ValueError("This calculation requires azimuthal averaging;\n"+
                             "Make sure phi=None in the MSTM calculation.")
        num_wavelengths = self.mstm_calculation.num_wavelengths
        intensity = self.calc_intensity(stokes)
        cross_section = np.zeros(num_wavelengths)
        for i in range(num_wavelengths):
            integrand = (intensity[i]['intensity']*
                         np.sin(intensity[i]['theta']*np.pi/180.))
            f = interpolate.interp1d(intensity[i]['theta'].as_matrix(),
                                     integrand.as_matrix())
            cross_section[i], err = integrate.quad(f, theta_min*np.pi/180,
                                                   theta_max*np.pi/180)

        return cross_section

class Target:
    """
    Class to contain data describing the sphere assemblies that scatter the
    light

    Attributes
    ----------
    x : array
        x-coordinates of spheres in assembly
    y : array
        y-coordinates of spheres in assembly
    z : array
        z-coordinates of spheres in assembly
    radii : array
        radii of spheres in assembly
    index_matrix : array
        refractive index of medium surrounding spheres
    index_spheres : array
        refractive index of spheres

    Notes
    -----
    x, y, z, and radii must be in same units, and must also match units of
    wavelength of incident light
    """
    def __init__(self, x, y, z, radii, index_matrix, index_spheres):
        """
        Constructor for object of the Target class. 
        """
        self.num_spheres = len(x)
        self.x = x
        self.y = y
        self.z = z
        self.radii = radii
        self.index_matrix = index_matrix
        self.index_spheres = index_spheres<|MERGE_RESOLUTION|>--- conflicted
+++ resolved
@@ -78,12 +78,6 @@
         Constructor for MSTMCalculation object.  Searches for the executable in
         the user's path and the package directory.
 
-<<<<<<< HEAD
-def calc_scat_matrix(target, incident, theta, phi, azimuth_average = 0, delete = False):
-    """
-    Calculate the first row of the mueller scattering matrix as a function of
-    theta, phi, and wavelength.
-=======
         Parameters
         ----------
         target : object of class Target
@@ -125,6 +119,7 @@
         if mstm_path is None:
             # search in the path to the current module
             mstm_path = shutil.which(mstm_executable, path=module_dir)
+            #mstm_path = module_dir + '/mstm.exe' # temporary fix for directory problems
         if mstm_path is None:
             raise RuntimeError("MSTM executable" + " \'" + mstm_executable +
                                "\' " + "not found")
@@ -136,7 +131,6 @@
     def run(self, delete=True):
         """
         Run the calculation.
->>>>>>> 2a064393
 
         Parameters
         ----------
@@ -145,143 +139,6 @@
             output files should be deleted after running (default). Setting
             this to False might be useful in debugging.
 
-<<<<<<< HEAD
-    # put input files in a temp directory
-    temp_dir = tempfile.mkdtemp()
-    current_directory = os.getcwd()
-    path, _ = os.path.split(os.path.abspath(__file__))
-    #temp_dir = path # comment after debugging
-    mstmlocation = os.path.join(path, MSTM_EXE)
-    templatelocation = os.path.join(path, 'input_template.txt')
-    shutil.copy(mstmlocation, temp_dir)
-    shutil.copy(templatelocation, temp_dir)
-    os.chdir(temp_dir)
-
-    # make angles file
-    angfile_name = 'angles.dat'
-    angfile = os.path.join(temp_dir, angfile_name)
-    thetatot = np.repeat(theta, len(phi))
-    phitot = np.tile(phi, len(theta))
-    angs = np.vstack((thetatot, phitot))
-    angs = angs.transpose()
-    np.savetxt(angfile, angs, '%5.2f')
-
-    # prepare input file for fortran code
-    output_name = 'mstm_out.dat'
-    if len(incident.length_scl_factor)==1:
-        lsf_delta = 0
-    if len(incident.length_scl_factor)>1:
-        lsf_delta = incident.length_scl_factor[1]-incident.length_scl_factor[0]
-    lsf_start = incident.length_scl_factor[0]
-    lsf_end = incident.length_scl_factor[len(incident.length_scl_factor)-1] + lsf_delta/2
-    length_scl_factor_info = [lsf_start, lsf_end, lsf_delta]
-    polarization_angle = np.arctan2(incident.jones_vec[1], incident.jones_vec[0])*180/np.pi
-    parameters = (target.num_spheres, target.index_spheres, target.index_matrix, polarization_angle)
-
-    # have to make sure we don't print any e's into the text file.
-    radb, rade = separate_exponent(target.radii)
-    xb, xe = separate_exponent(target.x-np.mean(target.x))
-    yb, ye = separate_exponent(target.y-np.mean(target.y))
-    zb, ze = separate_exponent(target.z-np.mean(target.z))
-    g = ''
-    for k in range(target.num_spheres):
-        g += '{0:20} {1:20} {2:20} {3:3}'.format(str(radb[k])+'d'+str(rade[k]),\
-                                                str(xb[k])+'d'+str(xe[k]), \
-                                                str(yb[k])+'d'+str(ye[k]), \
-                                                str(zb[k])+'d'+str(ze[k])+'\n')
-    with open(templatelocation, 'r') as infile:
-        InF = infile.read()
-    InF = InF.format(parameters, g, output_name, angfile_name, len(angs), length_scl_factor_info, azimuth_average)
-    input_file = open(os.path.join(temp_dir, 'mstm.inp'), 'w')
-    input_file.write(InF)
-    input_file.close()
-
-    # run MSTM fortran executable
-    cmd = ['./'+MSTM_EXE, 'mstm.inp']
-    subprocess.check_call(cmd, cwd=temp_dir)
-
-    # Read scattering matrix from results file
-    if azimuth_average == 0:
-        data_cols = 18
-    else:
-        data_cols = 17
-    scat_mat_data = np.zeros([len(incident.length_scl_factor), len(thetatot), data_cols])
-    result_file = glob.glob(os.path.join(temp_dir, 'mstm_out.dat'))[0]
-    with open(result_file, "r") as myfile:
-        mstm_result = myfile.readlines()
-    mstm_result = [line.replace('\n', '') for line in mstm_result]
-    mstm_result = [line.replace('\t', '') for line in mstm_result]
-    mstm_result = [line for line in mstm_result if line]
-    scat_mat_el_row = [i for i, j in enumerate(mstm_result) if j == ' scattering matrix elements']
-    qsca_row = [i for i, j in enumerate(mstm_result) if j == ' unpolarized total ext, abs, scat efficiencies, w.r.t. xv, and asym. parm']
-
-    if polarization_angle == 0:
-        qsca_line_shift = 3
-    else :
-        qsca_line_shift = 5
-    for m in range(len(scat_mat_el_row)):
-        smdata = mstm_result[scat_mat_el_row[m] + 2 : scat_mat_el_row[m] + 2 + len(angs)]
-        qscanums = mstm_result[qsca_row[m]+ qsca_line_shift]
-        qsca = qscanums.split(' ')
-        qsca = [item for item in qsca if item]
-        qsca = float(qsca[2])
-        for i in range(len(angs)):
-            a = smdata[i].split(' ')
-            a = [item for item in a if item]
-            smdata[i] = [float(j) for j in a]
-            smdata[i] = np.array(smdata[i])*qsca/8
-            smdata[i][0] = smdata[i][0]*8/qsca
-            if data_cols == 18:
-                smdata[i][1] = smdata[i][1]*8/qsca
-        scat_mat_data[m][:][:] = smdata
-
-    # delete temp files
-    os.chdir(current_directory)
-    if delete:
-        shutil.rmtree(temp_dir)
-
-    return scat_mat_data
-
-def calc_intensity(target, incident, theta, phi, azimuth_average = 0):
-    """
-    Calculate the intensity of light scattered from a structure as a function
-    of theta, phi, and wavelength.
-
-    Parameters
-    ----------
-    target: an object of the Target class
-    incident: an object of the Incident class
-    theta: numpy array of values for the polar scattering angle theta for scattering
-        matrix computations, in degrees (must be 0-180)
-    phi: numpy array of values for the azimuth angle theta for scattering matrix
-        computations, in degrees (must be 0-360)
-
-    Returns
-    -------
-    numpy array:
-        intensity_data
-        - a 3d numpy array whose first dimention is the number of wavelengths, 
-        2nd dimention is the number of angles, and 3rd dimention is the 3 values
-        needed to describe the data: theta, phi, and wavelength
-    """
-    scat_mat_data = calc_scat_matrix(target, incident, theta, phi, azimuth_average)
-    if azimuth_average == 0:
-        col = 2
-    else:
-        col = 1
-    intensity_data = np.zeros([len(incident.length_scl_factor), len(theta)*len(phi), col + 1])
-    prefactor = 1.0/((target.index_matrix*incident.length_scl_factor)**2)
-    intensity_data[:,:,0] = scat_mat_data[:,:,0]
-    if azimuth_average == 0:
-        intensity_data[:,:,1] = scat_mat_data[:,:,1]
-    intensity_data[:,:, col] = prefactor[:,np.newaxis]*(scat_mat_data[:, :, col]*incident.stokes_vec[0] +
-                                         scat_mat_data[:, :, col + 1]*incident.stokes_vec[1] +
-                                         scat_mat_data[:,:, col + 2]*incident.stokes_vec[2] +
-                                         scat_mat_data[:,:, col + 3]*incident.stokes_vec[3])                                  
-    return intensity_data
-    
-def calc_cross_section(target, incident, theta, phi, azimuth_average = 0):
-=======
         Returns
         -------
         MSTMresult object
@@ -312,8 +169,11 @@
         if self.num_wavelengths > 1:
             wavevec_delta = (2*np.pi/self.wavelength[1] -
                              2*np.pi/self.wavelength[0])/(self.wavelength[2]-1)
+            print(wavevec_delta)
             wavevec_start = 2*np.pi/self.wavelength[0]
-            wavevec_end = 2*np.pi/self.wavelength[1]
+            print(wavevec_start)
+            wavevec_end = 2*np.pi/self.wavelength[1] + wavevec_delta/2.0
+            print(wavevec_end)
         else:
             wavevec_delta = 0
             wavevec_start = 2*np.pi/self.wavelength
@@ -367,7 +227,6 @@
 
 
 class MSTMResult:
->>>>>>> 2a064393
     """
     Results from running MSTM calculation.  Includes values of the extinction,
     absorption, and scattering efficiencies, and scattering matrix elements as
@@ -393,36 +252,9 @@
     calc_cross_section(stokes, theta_min, theta_max)
         calculate cross-section by integrating azimuthally-averaged intensities
     """
-<<<<<<< HEAD
-    intensity_data = calc_intensity(target, incident, theta, phi, azimuth_average)
-    cross_section = np.zeros([len(incident.length_scl_factor)])
-    for i in np.arange(0, len(incident.length_scl_factor), 1): # for each wl
-        if azimuth_average == 0:
-            I_grid = intensity_data[i,:,2]*np.sin(intensity_data[i,:,0]*np.pi/180.)
-            I_grid = I_grid.reshape(len(theta),len(phi))
-            f = interpolate.interp2d(phi*np.pi/180, theta*np.pi/180, I_grid)
-            [cross_section[i], err] = integrate.dblquad(f, theta[0]*np.pi/180,
-                theta[len(theta)-1]*np.pi/180, lambda ph: phi[0]*np.pi/180, lambda ph: phi[len(phi)-1]*np.pi/180)
-        else:
-            I_grid = intensity_data[i,:,1]*np.sin(intensity_data[i,:,0]*np.pi/180.)
-            I_grid = I_grid.reshape(len(theta),len(phi))
-            I_grid_1d = I_grid[:,0]
-            f = interpolate.interp1d(theta*np.pi/180, I_grid_1d, kind = 'quadratic')
-            [cross_section[i], err] = integrate.quad(f, theta[0]*np.pi/180,
-                theta[len(theta)-1]*np.pi/180)
-#           
-#            #try integrating with trapz                
-#            I_grid = intensity_data[i,:,1]*np.sin(intensity_data[i,:,0]*np.pi/180.)
-#            I_grid = I_grid.reshape(len(theta),len(phi))
-#            I_grid_1d = I_grid[:,0]
-#            cross_section[i] = np.trapz(I_grid_1d, theta)
-            
-    return cross_section
-=======
     def __init__(self, output_filename, mstm_calculation):
         """
         Constructor for MSTMResult object.
->>>>>>> 2a064393
 
         Parameters
         ----------
@@ -471,18 +303,14 @@
             self.asymmetry.append(g)
 
         if mstm_calculation.num_wavelengths > 1:
-            self.wavelength = np.linspace(mstm_calculation.wavelength[0],
-                                          mstm_calculation.wavelength[1],
-                                          mstm_calculation.wavelength[2])
+            wavevec_start = 2*np.pi/self.mstm_calculation.wavelength[0]
+            wavevec_end = 2*np.pi/self.mstm_calculation.wavelength[1]
+            wavevec = np.linspace(wavevec_start, wavevec_end,
+                                  self.mstm_calculation.num_wavelengths)
+            self.wavelength = 2*np.pi/wavevec
         else:
             self.wavelength = np.array([mstm_calculation.wavelength])
 
-        # correct scattering matrix elements
-        for i in range(mstm_calculation.num_wavelengths):
-            qsca = self.efficiencies[i].loc['unpolarized', 'qsca']
-            # this selects the last 16 rows of the scattering matrix, which
-            # correspond to the matrix elements (excludes theta and phi columns)
-            self.scattering_matrix[i].iloc[:, -16:] *= qsca/8
 
     def calc_intensity(self, stokes):
         """
@@ -499,17 +327,32 @@
             one for each wavelength; each DataFrame contains three columns:
             theta, phi, intensity (two columnes when azimuthally averaged)
         """
+
         intensity = []
+        # calculate volume mean radius and geometrical cross-section
+        vm_radius = self.mstm_calculation.target.volmean_radius()
+        geometric_cross_sec = np.pi*vm_radius**2
         for i in range(self.mstm_calculation.num_wavelengths):
-            wavevec = 2*np.pi/self.wavelength[i]
-            index_matrix = self.mstm_calculation.target.index_matrix
-            prefactor = 1.0/((index_matrix*wavevec)**2)
+            #wavevec = 2*np.pi/self.wavelength[i]
+            #index_matrix = self.mstm_calculation.target.index_matrix
+            # S11 (the so-called "phase function") is normalized so that 1/4pi
+            # times its integral over all angles is equal to 1.  So we have to
+            # correct by multiplying it by a factor of Csca (see Bohren and
+            # Huffman sec 3.4 page 73) to get the differential scattering
+            # cross-section. 
+            qsca = self.efficiencies[i].loc['unpolarized', 'qsca']
+            csca = qsca*geometric_cross_sec
+            # prefactor = 1.0/((index_matrix*wavevec)**2)
+            prefactor = csca/2.0
+
             mat = self.scattering_matrix[i]
             intensities = prefactor*(mat['11']*stokes[0] +
                                      mat['12']*stokes[1] +
                                      mat['13']*stokes[2] +
                                      mat['14']*stokes[3])
+            # label the column in the dataframe
             intensities.name = 'intensity'
+
             if self.mstm_calculation.azimuthal_average is True:
                 dataframe = pd.concat([mat['theta'], intensities], axis = 1)
             else:
@@ -549,10 +392,10 @@
         intensity = self.calc_intensity(stokes)
         cross_section = np.zeros(num_wavelengths)
         for i in range(num_wavelengths):
-            integrand = (intensity[i]['intensity']*
-                         np.sin(intensity[i]['theta']*np.pi/180.))
-            f = interpolate.interp1d(intensity[i]['theta'].as_matrix(),
-                                     integrand.as_matrix())
+            theta = intensity[i]['theta'].as_matrix()
+            theta = theta * np.pi/180.
+            integrand = (intensity[i]['intensity']*np.sin(theta))
+            f = interpolate.interp1d(theta, integrand.as_matrix())
             cross_section[i], err = integrate.quad(f, theta_min*np.pi/180,
                                                    theta_max*np.pi/180)
 
@@ -585,7 +428,7 @@
     """
     def __init__(self, x, y, z, radii, index_matrix, index_spheres):
         """
-        Constructor for object of the Target class. 
+        Constructor for object of the Target class.
         """
         self.num_spheres = len(x)
         self.x = x
@@ -593,4 +436,11 @@
         self.z = z
         self.radii = radii
         self.index_matrix = index_matrix
-        self.index_spheres = index_spheres+        self.index_spheres = index_spheres
+
+    def volmean_radius(self):
+        """
+        Calculates volume-mean radius.  This quantity is needed to calculate
+        the (dimensional) cross-sections from the efficiencies.
+        """
+        return np.power(np.sum(np.power(self.radii, 3)), 1./3)